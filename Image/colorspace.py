--- conflicted
+++ resolved
@@ -1,5 +1,6 @@
+import numpy as np
 import torch
-from kornia.color import *
+from matplotlib import colormaps as cm
 from torch import Tensor
 
 from .utils import wrap_colorspace
@@ -7,12 +8,9 @@
 __all__ = ['RGBA_to_GRAY', 'RGBA_to_RGB', 'RGBA_to_CMYK', 'RGBA_to_HSV',  # RGBA
            'RGB_to_GRAY', 'GRAY_to_RGB',  # GRAY
            'RGB_to_HSV', 'HSV_to_RGB',  # HSV
-           'RGB_to_HLS', 'HLS_to_RGB',  # HSL
            'RGB_to_CMYK', 'CMYK_to_RGB',  # CMYK
            'XYZ_to_LAB', 'LAB_to_XYZ', 'RGB_to_XYZ', 'XYZ_to_RGB',  # XYZ
            'LAB_to_RGB', 'RGB_to_LAB',  # LAB
-           'LUV_to_RGB', 'RGB_to_LUV',  # LUV
-           'YCbCr_to_RGB', 'RGB_to_YCbCr',  # YCbCr
            'BINARY_to_GRAY', 'BINARY_to_RGB',
            'colorspace_fct']
 
@@ -259,10 +257,10 @@
             im.depth = 16
             depth, datatype = 16, torch.uint16
         num = 2 ** (depth)
-        colormap = ColorMap(base_colormap=colormap, num_colors=num, device=im.device, dtype=datatype)
-        im.data = apply_colormap(im, colormap)
-        # temp = (Tensor(im.data).squeeze(1) * (num - 1)).to(datatype).long()
-        # im.data = cmap_rgb[temp].permute(0, 3, 1, 2)
+        x = np.linspace(0.0, 1.0, num)
+        cmap_rgb = Tensor(cm[colormap](x)[:, :3]).to(im.device).squeeze()
+        temp = (Tensor(im.data).squeeze(1) * (num - 1)).to(datatype).long()
+        im.data = cmap_rgb[temp].permute(0, 3, 1, 2)
         # ------- Permute back the layers ----------- #
         im.permute(layers, in_place=True)
         im.image_layout.update(colorspace='RGB', num_ch=3, colormap=colormap)
@@ -285,26 +283,26 @@
         assert im.colorspace == 'RGB', "Starting Colorspace (/RGB_to_HSV)"
         layers = im.layers_name
         im.reset_layers_order(in_place=True)
-        # # ------- Hue ---------------- #
-        # R, G, B = Tensor(im[:, :1, :, :].data), Tensor(im[:, 1:2, :, :].data), Tensor(im[:, 2:, :, :].data)
-        # Cmax, argCmax = torch.max(im, dim=1, keepdim=True)
-        # Cmin, _ = torch.min(im, dim=1, keepdim=True)
-        # Chroma = Cmax - Cmin
-        # Hue = torch.zeros_like(R, dtype=im.dtype)
-        # mask = Chroma == 0
-        # Hue[mask] = 0
-        # Hue[~mask & (argCmax == 0)] = 60 * (((G - B) / Chroma) % 6)[~mask & (argCmax == 0)]  # R is maximum
-        # Hue[~mask & (argCmax == 1)] = 60 * ((B - R) / Chroma + 2)[~mask & (argCmax == 1)]  # G is maximum
-        # Hue[~mask & (argCmax == 2)] = 60 * ((R - G) / Chroma + 4)[~mask & (argCmax == 2)]  # B is maximum
-        # # ------- Value ---------------- #
-        # Value, _ = torch.max(Tensor(im.data), dim=1, keepdim=True)
-        # # ------- Saturation ---------------- #
-        # Saturation = Value.clone()
-        # mask = Value != 0
-        # Saturation[mask] = Chroma[mask] / Value[mask]
-        # # ------- Stack the layers ----------- #
-        # im.data = torch.concatenate([Hue / 360, Saturation, Value], dim=1)
-        im.data = rgb_to_hsv(im)
+
+        # ------- Hue ---------------- #
+        R, G, B = Tensor(im[:, :1, :, :].data), Tensor(im[:, 1:2, :, :].data), Tensor(im[:, 2:, :, :].data)
+        Cmax, argCmax = torch.max(im, dim=1, keepdim=True)
+        Cmin, _ = torch.min(im, dim=1, keepdim=True)
+        Chroma = Cmax - Cmin
+        Hue = torch.zeros_like(R, dtype=im.dtype)
+        mask = Chroma == 0
+        Hue[mask] = 0
+        Hue[~mask & (argCmax == 0)] = 60 * (((G - B) / Chroma) % 6)[~mask & (argCmax == 0)]  # R is maximum
+        Hue[~mask & (argCmax == 1)] = 60 * ((B - R) / Chroma + 2)[~mask & (argCmax == 1)]  # G is maximum
+        Hue[~mask & (argCmax == 2)] = 60 * ((R - G) / Chroma + 4)[~mask & (argCmax == 2)]  # B is maximum
+        # ------- Value ---------------- #
+        Value, _ = torch.max(Tensor(im.data), dim=1, keepdim=True)
+        # ------- Saturation ---------------- #
+        Saturation = Value.clone()
+        mask = Value != 0
+        Saturation[mask] = Chroma[mask] / Value[mask]
+        # ------- Stack the layers ----------- #
+        im.data = torch.concatenate([Hue / 360, Saturation, Value], dim=1)
         im.permute(layers, in_place=True)
         im.image_layout.update(colorspace='HSV', num_ch=3)
 
@@ -325,219 +323,36 @@
         assert im.colorspace == 'HSV', "Starting Colorspace (/HSV_to_RGB)"
         layers = im.layers_name
         im.reset_layers_order(in_place=True)
-        # # ------- Intermediate layers ---------------- #
-        # H, S, V = Tensor(im[:, :1, :, :].data) * 359, Tensor(im[:, 1:2, :, :].data), Tensor(im[:, 2:, :, :].data)
-        # Chroma = V * S
-        # X = Chroma * (1 - torch.abs((H / 60) % 2 - 1))
-        # m = V - Chroma
-        # # ------- R, G, B ---------------- #
-        # R = torch.zeros_like(H, dtype=im.dtype)
-        # G = torch.zeros_like(H, dtype=im.dtype)
-        # B = torch.zeros_like(H, dtype=im.dtype)
-        #
-        # for a in range(6):
-        #     angle = a * 60
-        #     mask = ((H >= angle) * (H < (angle + 60)))
-        #     if angle < 60:
-        #         R[mask], G[mask], B[mask] = Chroma[mask], X[mask], 0
-        #     elif angle < 120:
-        #         R[mask], G[mask], B[mask] = X[mask], Chroma[mask], 0
-        #     elif angle < 180:
-        #         R[mask], G[mask], B[mask] = 0, Chroma[mask], X[mask]
-        #     elif angle < 240:
-        #         R[mask], G[mask], B[mask] = 0, X[mask], Chroma[mask]
-        #     elif angle < 300:
-        #         R[mask], G[mask], B[mask] = X[mask], 0, Chroma[mask]
-        #     else:
-        #         R[mask], G[mask], B[mask] = Chroma[mask], 0, X[mask]
-        # # ------- Stack the layers ----------- #
-        # im.data = torch.concatenate([R + m, G + m, B + m], dim=1)
-        im.data = hsv_to_rgb(im)
-<<<<<<< HEAD
+        # ------- Intermediate layers ---------------- #
+        H, S, V = Tensor(im[:, :1, :, :].data) * 359, Tensor(im[:, 1:2, :, :].data), Tensor(im[:, 2:, :, :].data)
+        Chroma = V * S
+        X = Chroma * (1 - torch.abs((H / 60) % 2 - 1))
+        m = V - Chroma
+        # ------- R, G, B ---------------- #
+        R = torch.zeros_like(H, dtype=im.dtype)
+        G = torch.zeros_like(H, dtype=im.dtype)
+        B = torch.zeros_like(H, dtype=im.dtype)
+
+        for a in range(6):
+            angle = a * 60
+            mask = ((H >= angle) * (H < (angle + 60)))
+            if angle < 60:
+                R[mask], G[mask], B[mask] = Chroma[mask], X[mask], 0
+            elif angle < 120:
+                R[mask], G[mask], B[mask] = X[mask], Chroma[mask], 0
+            elif angle < 180:
+                R[mask], G[mask], B[mask] = 0, Chroma[mask], X[mask]
+            elif angle < 240:
+                R[mask], G[mask], B[mask] = 0, X[mask], Chroma[mask]
+            elif angle < 300:
+                R[mask], G[mask], B[mask] = X[mask], 0, Chroma[mask]
+            else:
+                R[mask], G[mask], B[mask] = Chroma[mask], 0, X[mask]
+        # ------- Stack the layers ----------- #
+        im.data = torch.concatenate([R + m, G + m, B + m], dim=1)
         im.permute(layers, in_place=True)
         im.image_layout.update(colorspace='RGB', num_ch=3)
 
-
-# -------- HLS -----------------------#
-
-class RGB_to_HLS:
-
-    def __call__(self, im, **kwargs):
-        """
-        Converts an RGB image to the HLS colorspace.
-
-        Args:
-            im (torch.Tensor): The input RGB image tensor.
-
-        Returns:
-            torch.Tensor: The HLS image tensor.
-        """
-
-        assert im.colorspace == 'RGB', "Starting Colorspace (/RGB_to_HLS)"
-        layers = im.layers_name
-        im.reset_layers_order(in_place=True)
-        # # ------- Hue ---------------- #
-        # R, G, B = Tensor(im[:, :1, :, :].data), Tensor(im[:, 1:2, :, :].data), Tensor(im[:, 2:, :, :].data)
-        # Cmax, argCmax = torch.max(im, dim=1, keepdim=True)
-        # Cmin, _ = torch.min(im, dim=1, keepdim=True)
-        # Chroma = Cmax - Cmin
-        # Hue = torch.zeros_like(R, dtype=im.dtype)
-        # mask = Chroma == 0
-        # Hue[mask] = 0
-        # Hue[~mask & (argCmax == 0)] = 60 * (((G - B) / Chroma) % 6)[~mask & (argCmax == 0)]  # R is maximum
-        # Hue[~mask & (argCmax == 1)] = 60 * ((B - R) / Chroma + 2)[~mask & (argCmax == 1)]  # G is maximum
-        # Hue[~mask & (argCmax == 2)] = 60 * ((R - G) / Chroma + 4)[~mask & (argCmax == 2)]  # B is maximum
-        # # ------- Value ---------------- #
-        # Value, _ = torch.max(Tensor(im.data), dim=1, keepdim=True)
-        # # ------- Saturation ---------------- #
-        # Saturation = Value.clone()
-        # mask = Value != 0
-        # Saturation[mask] = Chroma[mask] / Value[mask]
-        # # ------- Stack the layers ----------- #
-        # im.data = torch.concatenate([Hue / 360, Saturation, Value], dim=1)
-        im.data = rgb_to_hls(im)
-        im.permute(layers, in_place=True)
-        im.image_layout.update(colorspace='HSV', num_ch=3)
-
-
-class HLS_to_RGB:
-
-    def __call__(self, im, luma: str = None, **kwargs):
-        """
-        Converts an HLS image to the RGB colorspace.
-
-        Args:
-            im (torch.Tensor): The input RGB image tensor.
-
-        Returns:
-            torch.Tensor: The HSV image tensor.
-        """
-
-        assert im.colorspace == 'HSV', "Starting Colorspace (/HLS_to_RGB)"
-        layers = im.layers_name
-        im.reset_layers_order(in_place=True)
-        # # ------- Intermediate layers ---------------- #
-        # H, S, V = Tensor(im[:, :1, :, :].data) * 359, Tensor(im[:, 1:2, :, :].data), Tensor(im[:, 2:, :, :].data)
-        # Chroma = V * S
-        # X = Chroma * (1 - torch.abs((H / 60) % 2 - 1))
-        # m = V - Chroma
-        # # ------- R, G, B ---------------- #
-        # R = torch.zeros_like(H, dtype=im.dtype)
-        # G = torch.zeros_like(H, dtype=im.dtype)
-        # B = torch.zeros_like(H, dtype=im.dtype)
-        #
-        # for a in range(6):
-        #     angle = a * 60
-        #     mask = ((H >= angle) * (H < (angle + 60)))
-        #     if angle < 60:
-        #         R[mask], G[mask], B[mask] = Chroma[mask], X[mask], 0
-        #     elif angle < 120:
-        #         R[mask], G[mask], B[mask] = X[mask], Chroma[mask], 0
-        #     elif angle < 180:
-        #         R[mask], G[mask], B[mask] = 0, Chroma[mask], X[mask]
-        #     elif angle < 240:
-        #         R[mask], G[mask], B[mask] = 0, X[mask], Chroma[mask]
-        #     elif angle < 300:
-        #         R[mask], G[mask], B[mask] = X[mask], 0, Chroma[mask]
-        #     else:
-        #         R[mask], G[mask], B[mask] = Chroma[mask], 0, X[mask]
-        # # ------- Stack the layers ----------- #
-        # im.data = torch.concatenate([R + m, G + m, B + m], dim=1)
-        im.data = hls_to_rgb(im)
-=======
->>>>>>> 43bf3adf
-        im.permute(layers, in_place=True)
-        im.image_layout.update(colorspace='RGB', num_ch=3)
-
-
-# -------- HLS -----------------------#
-
-class RGB_to_HLS:
-
-    def __call__(self, im, **kwargs):
-        """
-        Converts an RGB image to the HLS colorspace.
-
-        Args:
-            im (torch.Tensor): The input RGB image tensor.
-
-        Returns:
-            torch.Tensor: The HLS image tensor.
-        """
-
-        assert im.colorspace == 'RGB', "Starting Colorspace (/RGB_to_HLS)"
-        layers = im.layers_name
-        im.reset_layers_order(in_place=True)
-        # # ------- Hue ---------------- #
-        # R, G, B = Tensor(im[:, :1, :, :].data), Tensor(im[:, 1:2, :, :].data), Tensor(im[:, 2:, :, :].data)
-        # Cmax, argCmax = torch.max(im, dim=1, keepdim=True)
-        # Cmin, _ = torch.min(im, dim=1, keepdim=True)
-        # Chroma = Cmax - Cmin
-        # Hue = torch.zeros_like(R, dtype=im.dtype)
-        # mask = Chroma == 0
-        # Hue[mask] = 0
-        # Hue[~mask & (argCmax == 0)] = 60 * (((G - B) / Chroma) % 6)[~mask & (argCmax == 0)]  # R is maximum
-        # Hue[~mask & (argCmax == 1)] = 60 * ((B - R) / Chroma + 2)[~mask & (argCmax == 1)]  # G is maximum
-        # Hue[~mask & (argCmax == 2)] = 60 * ((R - G) / Chroma + 4)[~mask & (argCmax == 2)]  # B is maximum
-        # # ------- Value ---------------- #
-        # Value, _ = torch.max(Tensor(im.data), dim=1, keepdim=True)
-        # # ------- Saturation ---------------- #
-        # Saturation = Value.clone()
-        # mask = Value != 0
-        # Saturation[mask] = Chroma[mask] / Value[mask]
-        # # ------- Stack the layers ----------- #
-        # im.data = torch.concatenate([Hue / 360, Saturation, Value], dim=1)
-        im.data = rgb_to_hls(im)
-        im.permute(layers, in_place=True)
-        im.image_layout.update(colorspace='HSV', num_ch=3)
-
-
-class HLS_to_RGB:
-
-    def __call__(self, im, luma: str = None, **kwargs):
-        """
-        Converts an HLS image to the RGB colorspace.
-
-        Args:
-            im (torch.Tensor): The input RGB image tensor.
-
-        Returns:
-            torch.Tensor: The HSV image tensor.
-        """
-
-        assert im.colorspace == 'HSV', "Starting Colorspace (/HLS_to_RGB)"
-        layers = im.layers_name
-        im.reset_layers_order(in_place=True)
-        # # ------- Intermediate layers ---------------- #
-        # H, S, V = Tensor(im[:, :1, :, :].data) * 359, Tensor(im[:, 1:2, :, :].data), Tensor(im[:, 2:, :, :].data)
-        # Chroma = V * S
-        # X = Chroma * (1 - torch.abs((H / 60) % 2 - 1))
-        # m = V - Chroma
-        # # ------- R, G, B ---------------- #
-        # R = torch.zeros_like(H, dtype=im.dtype)
-        # G = torch.zeros_like(H, dtype=im.dtype)
-        # B = torch.zeros_like(H, dtype=im.dtype)
-        #
-        # for a in range(6):
-        #     angle = a * 60
-        #     mask = ((H >= angle) * (H < (angle + 60)))
-        #     if angle < 60:
-        #         R[mask], G[mask], B[mask] = Chroma[mask], X[mask], 0
-        #     elif angle < 120:
-        #         R[mask], G[mask], B[mask] = X[mask], Chroma[mask], 0
-        #     elif angle < 180:
-        #         R[mask], G[mask], B[mask] = 0, Chroma[mask], X[mask]
-        #     elif angle < 240:
-        #         R[mask], G[mask], B[mask] = 0, X[mask], Chroma[mask]
-        #     elif angle < 300:
-        #         R[mask], G[mask], B[mask] = X[mask], 0, Chroma[mask]
-        #     else:
-        #         R[mask], G[mask], B[mask] = Chroma[mask], 0, X[mask]
-        # # ------- Stack the layers ----------- #
-        # im.data = torch.concatenate([R + m, G + m, B + m], dim=1)
-        im.data = hls_to_rgb(im)
-        im.permute(layers, in_place=True)
-        im.image_layout.update(colorspace='RGB', num_ch=3)
 
 # -------- CMYK -----------------------#
 class RGB_to_CMYK:
@@ -608,51 +423,15 @@
         im.image_layout.update(colorspace='RGB', num_ch=3)
 
 
-# -------- YCbCr -----------------------#
-class RGB_to_YCbCr:
-
-    def __call__(self, im, **kwargs):
-        """
-        Converts an RGB image to the YCbCr colorspace.
-
-        Args:
-            im (torch.Tensor): The input RGB image tensor.
-
-        Returns:
-            torch.Tensor: The YCbCr image tensor.
-        """
-
-        assert im.colorspace == 'RGB', "Starting Colorspace (/RGB_to_YCbCr)"
-        layers = im.layers_name
-        im.reset_layers_order(in_place=True)
-        im.data = rgb_to_ycbcr(im)
-        im.permute(layers, in_place=True)
-        im.image_layout.update(colorspace='YCbCr', num_ch=3)
-
-
-class YCbCr_to_RGB:
-
-    def __call__(self, im, luma: str = None, **kwargs):
-        """
-        Converts an CMYK image to the RGB colorspace.
-
-        Args:
-            im (torch.Tensor): The input CMYK image tensor.
-
-        Returns:
-            torch.Tensor: The RGB image tensor.
-        """
-
-        assert im.colorspace == 'YCbCr', "Starting Colorspace (/YCbCr_to_RGB)"
-        layers = im.layers_name
-        im.reset_layers_order(in_place=True)
-        im.data = ycbcr_to_rgb(im)
-        im.permute(layers, in_place=True)
-        im.image_layout.update(colorspace='RGB', num_ch=3)
-
-
 # -------- XYZ -----------------------#
 class RGB_to_XYZ:
+    M = {'CIE': torch.Tensor([[0.4887180, 0.3106803, 0.2006017],
+                              [0.1762044, 0.8129847, 0.0108109],
+                              [0.0000000, 0.0102048, 0.9897952]]),
+         'sRGB': torch.Tensor([[0.4124564, 0.3575761, 0.1804375],
+                               [0.2126729, 0.7151522, 0.0721750],
+                               [0.0193339, 0.1191920, 0.9503041]]),
+         }
 
     def __call__(self, im, working_space: str = 'CIE', **kwargs):
         """
@@ -670,13 +449,35 @@
         im.reset_layers_order(in_place=True)
 
         # ------- to XYZ ---------------- #
-        # im.data = torch.matmul(Tensor(im.data).permute([2, 3, 0, 1]), self.M[working_space]).permute([2, 3, 0, 1])
-        im.data = rgb_to_xyz(im)
+        im.data = torch.matmul(Tensor(im.data).permute([2, 3, 0, 1]), self.M[working_space]).permute([2, 3, 0, 1])
+        # ------- Stack the layers ----------- #
         im.permute(layers, in_place=True)
         im.image_layout.update(colorspace='XYZ', num_ch=3)
+        # mask = Tensor(im.data) > 0.04045
+        # temp = im.clone()
+        # temp[mask] = ((temp[mask] + 0.055) / 1.055) ** 2.4 * 100
+        # temp[~mask] = temp[~mask] / 12.92 * 100
+        # R, G, B = temp[:, :1, :, :], temp[:, 1:2, :, :], temp[:, 2:, :, :]
+        #
+        # # Observer= 2°, Illuminant= D65
+        # X = (R * 0.4124 + G * 0.3576 + B * 0.1805) / 95.047  # ref_X =  95.047
+        # Y = (R * 0.2126 + G * 0.7152 + B * 0.0722) / 100.0  # ref_Y = 100.000
+        # Z = (R * 0.0193 + G * 0.1192 + B * 0.9505) / 108.9  # ref_Z = 108.9
+
+        # ------- Stack the layers ----------- #
+        # im.data = torch.concatenate([X, Y, Z], dim=1)
+        # im.permute(layers, in_place=True)
+        # im.image_layout.update(colorspace='XYZ', num_ch=3)
 
 
 class XYZ_to_RGB:
+    M = {'CIE': torch.Tensor([[2.3706743, -0.9000405, -0.4706338],
+                              [-0.5138850, 1.4253036, 0.0885814],
+                              [0.0052982, -0.0146949, 1.0093968]]),
+         'sRGB': torch.Tensor([[3.2404542, -1.5371385, -0.4985314],
+                               [-0.9692660, 1.8760108, 0.0415560],
+                               [0.0556434, -0.2040259, 1.0572252]]),
+         }
 
     def __call__(self, im, working_space: str = 'CIE', **kwargs):
         """
@@ -694,8 +495,21 @@
         im.reset_layers_order(in_place=True)
 
         # ------- to XYZ ---------------- #
-        # im.data = torch.matmul(Tensor(im.data).permute([2, 3, 0, 1]), self.M[working_space]).permute([2, 3, 0, 1])
-        im.data = xyz_to_rgb(im)
+        # ------- to XYZ ---------------- #
+        im.data = torch.matmul(Tensor(im.data).permute([2, 3, 0, 1]), self.M[working_space]).permute([2, 3, 0, 1])
+        # mask = Tensor(im.data) > 0.04045
+        # temp = im.clone()
+        # temp[mask] = ((temp[mask] + 0.055) / 1.055) ** 2.4 * 100
+        # temp[~mask] = temp[~mask] / 12.92 * 100
+        # R, G, B = temp[:, :1, :, :], temp[:, 1:2, :, :], temp[:, 2:, :, :]
+        #
+        # # Observer= 2°, Illuminant= D65
+        # X = (R * 0.4124 + G * 0.3576 + B * 0.1805) / 95.047  # ref_X =  95.047
+        # Y = (R * 0.2126 + G * 0.7152 + B * 0.0722) / 100.0  # ref_Y = 100.000
+        # Z = (R * 0.0193 + G * 0.1192 + B * 0.9505) / 108.9  # ref_Z = 108.9
+        #
+        # # ------- Stack the layers ----------- #
+        # im.data = torch.concatenate([X, Y, Z], dim=1)
         im.permute(layers, in_place=True)
         im.image_layout.update(colorspace='RGB', num_ch=3)
 
@@ -775,6 +589,13 @@
 
 # -------- LAB -----------------------#
 class RGB_to_LAB:
+    M = {'CIE': torch.Tensor([[0.4887180, 0.3106803, 0.2006017],
+                              [0.1762044, 0.8129847, 0.0108109],
+                              [0.0000000, 0.0102048, 0.9897952]]),
+         'sRGB': torch.Tensor([[0.4124564, 0.3575761, 0.1804375],
+                               [0.2126729, 0.7151522, 0.0721750],
+                               [0.0193339, 0.1191920, 0.9503041]]),
+         }
 
     def __call__(self, im, working_space: str = 'CIE', **kwargs):
         """
@@ -790,32 +611,31 @@
         assert im.colorspace == 'RGB', "Starting Colorspace (/RGB_to_LAB)"
         layers = im.layers_name
         im.reset_layers_order(in_place=True)
-        # # ------- to XYZ ---------------- #
-        # temp = torch.matmul(Tensor(im.data).permute([2, 3, 0, 1]), self.M[working_space]).permute([2, 3, 0, 1])
-        # # ------- to LAB ---------------- #
-        # mask = temp > (6 / 29) ** 3
-        # temp[mask] = temp[mask] ** (1 / 3)
-        # temp[~mask] = 1 / 3 * (29 / 6) ** 2 * temp[~mask] + 4 / 29
-        # X, Y, Z = temp[:, :1, :, :], temp[:, 1:2, :, :], temp[:, 2:, :, :]
-        # # ------- to LAB ---------------- #
-        # L = ((116 * Y) - 16) / 100
-        # a = (500 * (X - Y) + 128) / 256
-        # b = (200 * (Y - Z) + 128) / 256
-        # # ------- Stack the layers ----------- #
-        # im.data = torch.concatenate([L, a, b], dim=1)
-<<<<<<< HEAD
-        temp = rgb_to_lab(im)
-        temp[:, 0, :, :] /= 100
-        temp[:, 1:, :, :] = (temp[:, 1:, :, :] + 128) / 255
-        im.data = temp
-=======
-        im.data = rgb_to_lab(im)
->>>>>>> 43bf3adf
+        # ------- to XYZ ---------------- #
+        temp = torch.matmul(Tensor(im.data).permute([2, 3, 0, 1]), self.M[working_space]).permute([2, 3, 0, 1])
+        # ------- to LAB ---------------- #
+        mask = temp > (6 / 29) ** 3
+        temp[mask] = temp[mask] ** (1 / 3)
+        temp[~mask] = 1 / 3 * (29 / 6) ** 2 * temp[~mask] + 4 / 29
+        X, Y, Z = temp[:, :1, :, :], temp[:, 1:2, :, :], temp[:, 2:, :, :]
+        # ------- to LAB ---------------- #
+        L = ((116 * Y) - 16) / 100
+        a = (500 * (X - Y) + 128) / 256
+        b = (200 * (Y - Z) + 128) / 256
+        # ------- Stack the layers ----------- #
+        im.data = torch.concatenate([L, a, b], dim=1)
         im.permute(layers, in_place=True)
         im.image_layout.update(colorspace='LAB', num_ch=3)
 
 
 class LAB_to_RGB:
+    M = {'CIE': torch.Tensor([[2.3706743, -0.9000405, -0.4706338],
+                              [-0.5138850, 1.4253036, 0.0885814],
+                              [0.0052982, -0.0146949, 1.0093968]]),
+         'sRGB': torch.Tensor([[3.2404542, -1.5371385, -0.4985314],
+                               [-0.9692660, 1.8760108, 0.0415560],
+                               [0.0556434, -0.2040259, 1.0572252]]),
+         }
 
     def __call__(self, im, working_space: str = 'CIE', **kwargs):
         """
@@ -831,79 +651,28 @@
         assert im.colorspace == 'LAB', "Starting Colorspace (/LAB_to_XYZ)"
         layers = im.layers_name
         im.reset_layers_order(in_place=True)
-<<<<<<< HEAD
-        temp = im.to_tensor()
-        temp[:, 0, :, :] *= 100
-        temp[:, 1:, :, :] = temp[:, 1:, :, :] * 255 - 128
-        im.data = lab_to_rgb(temp)
-=======
-        # temp = Tensor(im.data)
-        # L = (temp[:, :1, :, :] * 100 + 16) / 116
-        # a = (temp[:, 1:2, :, :] * 256 - 128) / 500
-        # b = (temp[:, 2:, :, :] * 256 - 128) / 200
-        # # ------- Y ---------------- #
-        # mask = L > (6 / 29) ** 3
-        # Y = torch.zeros_like(L)
-        # Y[mask] = L[mask] ** 3
-        # Y[~mask] = 3 * (6 / 29) ** 2 * (L[~mask] - 4 / 29)
-        # # ------- X ---------------- #
-        # mask = L + a > (6 / 29) ** 3
-        # X = L + a
-        # X[mask] = (X[mask]) ** 3
-        # X[~mask] = 3 * (6 / 29) ** 2 * (X[~mask] - 4 / 29)
-        # # ------- Z ---------------- #
-        # mask = L - b > (6 / 29) ** 3
-        # Z = L - b
-        # Z[mask] = (Z[mask]) ** 3
-        # Z[~mask] = 3 * (6 / 29) ** 2 * (Z[~mask] - 4 / 29)
-        # # ------- Stack the layers ----------- #
-        # temp = torch.concatenate([X, Y, Z], dim=1)
-        # im.data = torch.matmul(temp.permute([2, 3, 0, 1]), self.M[working_space]).permute([2, 3, 0, 1])
-        im.data = lab_to_rgb(im)
->>>>>>> 43bf3adf
-        im.permute(layers, in_place=True)
-        im.image_layout.update(colorspace='RGB', num_ch=3)
-
-
-# -------- LUV -----------------------#
-class RGB_to_LUV:
-
-    def __call__(self, im, **kwargs):
-        """
-        Converts an XYZ image to the LAB colorspace.
-
-        Args:
-            im (torch.Tensor): The input RGB image tensor.
-
-        Returns:
-            torch.Tensor: The LAB image tensor.
-        """
-
-        assert im.colorspace == 'RGB', "Starting Colorspace (/RGB_to_LUV)"
-        layers = im.layers_name
-        im.reset_layers_order(in_place=True)
-        im.data = rgb_to_luv(im)
-        im.permute(layers, in_place=True)
-        im.image_layout.update(colorspace='LUV', num_ch=3)
-
-
-class LUV_to_RGB:
-
-    def __call__(self, im, working_space: str = 'CIE', **kwargs):
-        """
-        Converts an LUV image to the RGB colorspace.
-
-        Args:
-            im (torch.Tensor): The input LUV image tensor.
-
-        Returns:
-            torch.Tensor: The RGB image tensor.
-        """
-
-        assert im.colorspace == 'LUV', "Starting Colorspace (/LUV_to_RGB)"
-        layers = im.layers_name
-        im.reset_layers_order(in_place=True)
-        im.data = luv_to_rgb(im)
+        temp = Tensor(im.data)
+        L = (temp[:, :1, :, :] * 100 + 16) / 116
+        a = (temp[:, 1:2, :, :] * 256 - 128) / 500
+        b = (temp[:, 2:, :, :] * 256 - 128) / 200
+        # ------- Y ---------------- #
+        mask = L > (6 / 29) ** 3
+        Y = torch.zeros_like(L)
+        Y[mask] = L[mask] ** 3
+        Y[~mask] = 3 * (6 / 29) ** 2 * (L[~mask] - 4 / 29)
+        # ------- X ---------------- #
+        mask = L + a > (6 / 29) ** 3
+        X = L + a
+        X[mask] = (X[mask]) ** 3
+        X[~mask] = 3 * (6 / 29) ** 2 * (X[~mask] - 4 / 29)
+        # ------- Z ---------------- #
+        mask = L - b > (6 / 29) ** 3
+        Z = L - b
+        Z[mask] = (Z[mask]) ** 3
+        Z[~mask] = 3 * (6 / 29) ** 2 * (Z[~mask] - 4 / 29)
+        # ------- Stack the layers ----------- #
+        temp = torch.concatenate([X, Y, Z], dim=1)
+        im.data = torch.matmul(temp.permute([2, 3, 0, 1]), self.M[working_space]).permute([2, 3, 0, 1])
         im.permute(layers, in_place=True)
         im.image_layout.update(colorspace='RGB', num_ch=3)
 
@@ -939,11 +708,6 @@
         fct = RGB_to_LAB()
     elif colorspace_change == 'LAB_to_RGB':
         fct = LAB_to_RGB()
-    # -------- LUV -----------------------#
-    elif colorspace_change == 'RGB_to_LUV':
-        fct = RGB_to_LUV()
-    elif colorspace_change == 'LUV_to_RGB':
-        fct = LUV_to_RGB()
     # -------- XYZ -----------------------#
     elif colorspace_change == 'XYZ_to_LAB':
         fct = XYZ_to_LAB()
@@ -958,11 +722,6 @@
         fct = HSV_to_RGB()
     elif colorspace_change == 'RGB_to_HSV':
         fct = RGB_to_HSV()
-    # -------- HLS -----------------------#
-    elif colorspace_change == 'HLS_to_RGB':
-        fct = HLS_to_RGB()
-    elif colorspace_change == 'RGB_to_HLS':
-        fct = RGB_to_HLS()
     # -------- CMYK -----------------------#
     elif colorspace_change == 'CMYK_to_RGB':
         fct = CMYK_to_RGB()
